--- conflicted
+++ resolved
@@ -418,13 +418,9 @@
 
     mix cldr.download.iso_currency
 
-<<<<<<< HEAD
-4. The file `pluralRanges.xml` needs to be updated with each release and stored in the `./data` directory. This must be manually extracted from the `core.zip` file downloaded from the [CLDR repository](http://cldr.unicode.org/index/downloads).  It is found in `common/supplemental/pluralRanges.xml`. It will be transformed into a `json` version during the next phase, consolidation.
-=======
 4. The file `pluralRanges.xml` needs to be updated with each release and stored in the `./data` directory. Do this with:
 
     mix cldr.download.plural_ranges
->>>>>>> c63aced4
 
 5. After updating the respository, the locales need to be consolidated into the format used by Cldr.  This is done by:
 
