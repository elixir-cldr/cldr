--- conflicted
+++ resolved
@@ -1,4 +1,3 @@
-<<<<<<< HEAD
 # Changelog for Cldr v2.4.0
 
 This is the changelog for Cldr v2.4.0 released on March 10th, 2019.  For older changelogs please consult the release tag on [GitHub](https://github.com/kipcole9/cldr/tags)
@@ -6,7 +5,7 @@
 ### Enhancements
 
 * Minor restructuring of the locale files.  Calendar map keys are harmonised to have the same names and meanings. This would not normally be user visible but a change in data format suggests a minor version bump to easy version management.
-=======
+
 # Changelog for Cldr v2.3.2
 
 This is the changelog for Cldr v2.3.2 released on March 8th, 2019.  For older changelogs please consult the release tag on [GitHub](https://github.com/kipcole9/cldr/tags)
@@ -20,7 +19,6 @@
     * a configured Ecto `json_library`
     * `Jason` if configured
     * `Poison` if configured
->>>>>>> 19be149f
 
 # Changelog for Cldr v2.3.1
 
