--- conflicted
+++ resolved
@@ -1,4 +1,3 @@
-<<<<<<< HEAD
 # Changelog for Cldr v2.18.0
 
 This is the changelog for Cldr v2.18.0 released on ______, 2020.  For older changelogs please consult the release tag on [GitHub](https://github.com/elixir-cldr/cldr/tags)
@@ -16,7 +15,7 @@
 * Deprecate `Cldr.default_backend/0` in favour of `Cldr.default_backend!/0` which more clearly expresses that the function will raise if no default backend is configured.
 
 * Changes the behaviour of `Cldr.put_locale/{1, 2}`. In previous releases the intent was that a process would store a locale for a given backend. Logically however, it is more appropropriate to store a locale on a per-process basis, not per backend per process.  The backend is an important asset, but only insofaras it hosts locale-specific content.  Therefore in this release, `Cldr.put_locale/{1, 2}` always stores the locale on a per-process basis and there is only one locale, not one specialised per backend. This also simplifies `Cldr.get_locale/0` which now returns the process's locale or the default locale.
-=======
+
 # Changelog for Cldr v2.17.1
 
 This is the changelog for Cldr v2.17.1 released on September 26th, 2020.  For older changelogs please consult the release tag on [GitHub](https://github.com/elixir-cldr/cldr/tags)
@@ -24,7 +23,6 @@
 ## Bug Fixes
 
 * Significantly improve the performance of `Cldr.default_locale/0`. In previously releases, the default locale was being parsed on each access. In this release it is parsed once and cached in the application environment. This improves performance by about 40x.  Thanks to @Phillipp who brought this to attention in [Elixir Forum](https://elixirforum.com/t/cldr-number-parser-parse-quite-slow/34572)
->>>>>>> 82204261
 
 # Changelog for Cldr v2.17.0
 
