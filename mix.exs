--- conflicted
+++ resolved
@@ -1,11 +1,7 @@
 defmodule Cldr.Mixfile do
   use Mix.Project
 
-<<<<<<< HEAD
   @version "2.18.0-dev"
-=======
-  @version "2.17.2"
->>>>>>> b6228ac3
 
   def project do
     [
@@ -174,7 +170,7 @@
     ]
   end
 
-  defp elixirc_paths(:test), do: ["lib", "src", "mix/support/units", "mix/tasks", "test"]
+  defp elixirc_paths(:test), do: ["lib", "src", "mix/support/units", "test"]
   defp elixirc_paths(:dev), do: ["lib", "mix", "src", "bench"]
   defp elixirc_paths(_), do: ["lib", "src"]
 end