defmodule Cldr.Mixfile do
  use Mix.Project

  @version "2.18.0-dev"

  def project do
    [
      app: :ex_cldr,
      version: @version,
      elixir: "~> 1.6",
      name: "Cldr",
      source_url: "https://github.com/elixir-cldr/cldr",
      docs: docs(),
      build_embedded: Mix.env() == :prod,
      start_permanent: Mix.env() == :prod,
      deps: deps(),
      description: description(),
      package: package(),
      test_coverage: [tool: ExCoveralls],
      aliases: aliases(),
      elixirc_paths: elixirc_paths(Mix.env()),
      preferred_cli_env: preferred_cli_env(),
      dialyzer: [
        ignore_warnings: ".dialyzer_ignore_warnings",
        plt_add_apps: ~w(gettext inets jason mix plug sweet_xml ratio)a
      ],
      compilers: Mix.compilers()
    ]
  end

  defp description do
    """
    Common Locale Data Repository (CLDR) functions for Elixir to localize and format numbers,
    dates, lists and units with support for over 500 locales for internationalized (i18n) and
    localized (L10N) applications.
    """
  end

  def application do
    [
      extra_applications: [:logger, :inets, :ssl, :eex, :ex_unit]
    ]
  end

  defp deps do
    [
      {:cldr_utils, "~> 2.12"},
      {:decimal, "~> 1.6 or ~> 2.0"},
      {:castore, "~> 0.1", optional: true},
      {:certifi, "~> 2.5", optional: true},
      {:jason, "~> 1.0", optional: true},
      {:ex_doc, "~> 0.18", only: [:release, :dev]},
      {:nimble_parsec, "~> 0.5 or ~> 1.0"},
      {:gettext, "~> 0.13", optional: true},
      {:stream_data, "~> 0.4", only: :test},
      {:dialyxir, "~> 1.0", only: [:dev], runtime: false, optional: true},
      {:plug, "~> 1.9", optional: true},
      {:sweet_xml, "~> 0.6", only: [:dev, :test], optional: true},
      {:benchee, "~> 1.0", only: :dev, runtime: false, optional: true},
      {:telemetry, "~> 0.4.0", optional: true},
      {:ratio, "~> 2.0", only: [:dev, :test], optional: true}
    ]
  end

  defp package do
    [
      maintainers: ["Kip Cole"],
      licenses: ["Apache 2.0"],
      links: links(),
      files: [
        "lib",
        "src/plural_rules_lexer.xrl",
        "src/plural_rules_parser.yrl",
        "config",
        "mix.exs",
        "README*",
        "CHANGELOG*",
        "LICENSE*",
        "priv/cldr/locales/en.json",
        "priv/cldr/locales/en-001.json",
        "priv/cldr/locales/root.json",
        "priv/cldr/available_locales.json",
        "priv/cldr/number_systems.json",
        "priv/cldr/plural_rules.json",
        "priv/cldr/version.json",
        "priv/cldr/currencies.json",
        "priv/cldr/territory_currencies.json",
        "priv/cldr/weeks.json",
        "priv/cldr/calendars.json",
        "priv/cldr/calendar_preferences.json",
        "priv/cldr/day_periods.json",
        "priv/cldr/likely_subtags.json",
        "priv/cldr/aliases.json",
        "priv/cldr/territory_containers.json",
        "priv/cldr/territory_containment.json",
        "priv/cldr/territories.json",
        "priv/cldr/territory_subdivisions.json",
        "priv/cldr/territory_subdivision_containment.json",
        "priv/cldr/plural_ranges.json",
        "priv/cldr/timezones.json",
        "priv/cldr/measurement_systems.json",
        "priv/cldr/units.json",
        "priv/cldr/time_preferences.json",
        "priv/cldr/language_tags.ebin",
        "priv/cldr/deprecated/measurement_system.json",
        "priv/cldr/deprecated/unit_preference.json"
      ]
    ]
  end

  def links do
    %{
      "GitHub" => "https://github.com/elixir-cldr/cldr",
      "Readme" => "https://github.com/elixir-cldr/cldr/blob/v#{@version}/README.md",
      "Changelog" => "https://github.com/elixir-cldr/cldr/blob/v#{@version}/CHANGELOG.md"
    }
  end

  def docs do
    [
      source_ref: "v#{@version}",
      main: "readme",
      logo: "logo.png",
      extras: [
        "README.md",
        "LICENSE.md",
        "CHANGELOG.md"
      ],
      deps: [
        ex_cldr_numbers: "https://hexdocs.pm/ex_cldr_numbers",
        ex_cldr_dates_times: "https://hexdocs.pm/ex_cldr_dates_times",
        ex_cldr_units: "https://hexdocs.pm/ex_cldr_units",
        ex_cldr_lists: "https://hexdocs.pm/ex_cldr_lists"
      ],
      groups_for_modules: groups_for_modules(),
      skip_undefined_reference_warnings_on: ["changelog", "CHANGELOG.md"]
    ]
  end

  # Preferred CLI Environment details
  #
  # Defines the preferred environment for Mix tasks
  defp preferred_cli_env() do
    [
      "cldr.generate_language_tags": :test
    ]
  end

  def aliases do
    []
  end

  defp groups_for_modules do
    [
      "Language Tag": ~r/^Cldr.LanguageTag.?/,
      "Plural Rules": ~r/^Cldr.Number.?/,
      Plugs: ~r/^Cldr.Plug.?/,
      Gettext: ~r/^Cldr.Gettext.?/,
      Helpers: [
        Cldr.Calendar.Conversion,
        Cldr.Digits,
        Cldr.Helpers,
        Cldr.Locale.Cache,
        Cldr.Macros,
        Cldr.Map,
        Cldr.Math,
        Cldr.String
      ],
      "Example Backend": ~r/^MyApp.?/
    ]
  end

<<<<<<< HEAD
  defp elixirc_paths(:test), do: ["lib", "src", "mix/support/units", "mix/tasks", "test"]
  defp elixirc_paths(:dev), do: ["lib", "mix", "src", "bench"]
=======
  defp elixirc_paths(:test), do: ["lib", "src", "mix/support/units", "test"]
  defp elixirc_paths(:dev), do: ["lib", "src"]
  defp elixirc_paths(:gen), do: ["lib", "mix", "src"]
>>>>>>> f3e8f036
  defp elixirc_paths(_), do: ["lib", "src"]
end<|MERGE_RESOLUTION|>--- conflicted
+++ resolved
@@ -1,7 +1,7 @@
 defmodule Cldr.Mixfile do
   use Mix.Project
 
-  @version "2.18.0-dev"
+  @version "2.18.0-rc.0"
 
   def project do
     [
@@ -170,13 +170,7 @@
     ]
   end
 
-<<<<<<< HEAD
   defp elixirc_paths(:test), do: ["lib", "src", "mix/support/units", "mix/tasks", "test"]
   defp elixirc_paths(:dev), do: ["lib", "mix", "src", "bench"]
-=======
-  defp elixirc_paths(:test), do: ["lib", "src", "mix/support/units", "test"]
-  defp elixirc_paths(:dev), do: ["lib", "src"]
-  defp elixirc_paths(:gen), do: ["lib", "mix", "src"]
->>>>>>> f3e8f036
   defp elixirc_paths(_), do: ["lib", "src"]
 end